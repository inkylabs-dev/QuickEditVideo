/**
 * FFmpeg Utilities Package
 * 
 * A collection of utility functions for common FFmpeg operations.
 * Each function is modularized for better maintainability and tree-shaking.
 */

// Video processing functions
export { convertVideo } from './convertVideo';
export { trimVideo } from './trimVideo';
export { resizeVideo } from './resizeVideo';
export { cropVideo } from './cropVideo';
export { mergeVideos } from './mergeVideos';
export { extractFrames, extractFramesInRange } from './extractFrames';
export { addWatermark } from './addWatermark';
<<<<<<< HEAD
export { changeVideoSpeed } from './changeVideoSpeed';
=======
export { flipVideo, type FlipDirection } from './flipVideo';
>>>>>>> 439092f7

// Utility functions  
export { downloadVideo } from './downloadVideo';
export { getMimeType, createVideoBlob, downloadBlob } from './getMimeType';<|MERGE_RESOLUTION|>--- conflicted
+++ resolved
@@ -13,11 +13,8 @@
 export { mergeVideos } from './mergeVideos';
 export { extractFrames, extractFramesInRange } from './extractFrames';
 export { addWatermark } from './addWatermark';
-<<<<<<< HEAD
 export { changeVideoSpeed } from './changeVideoSpeed';
-=======
 export { flipVideo, type FlipDirection } from './flipVideo';
->>>>>>> 439092f7
 
 // Utility functions  
 export { downloadVideo } from './downloadVideo';
