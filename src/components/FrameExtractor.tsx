import { useState, useEffect, useRef } from 'preact/hooks';
import type { JSX } from 'preact';
import { FfmpegProvider, useFFmpeg } from '../FFmpegCore';
import { SelectFile } from './SelectFile';
import { extractFrames, extractFramesInRange } from '../FFmpegUtils/extractFrames';
import Loading from './Loading';
<<<<<<< HEAD
import ControlPanel, { type Tab } from './ControlPanel';
=======
import JSZip from 'jszip';
>>>>>>> 9e2068c4

interface ExtractedFrame {
  time: number;
  data: Uint8Array;
  filename: string;
  blobUrl?: string;
}

const FrameExtractorContent = () => {
  const [currentView, setCurrentView] = useState<'landing' | 'extracting'>('landing');
  const [selectedFile, setSelectedFile] = useState<File | null>(null);
  const [videoUrl, setVideoUrl] = useState<string>('');
  const [videoDuration, setVideoDuration] = useState<number>(0);
  const [isProcessing, setIsProcessing] = useState<boolean>(false);
  const [processingProgress, setProcessingProgress] = useState<number>(0);
  
  // Frame extraction settings
  const [extractionMode, setExtractionMode] = useState<'single' | 'range'>('single');
  const [singleTime, setSingleTime] = useState<string>('0');
  const [startTime, setStartTime] = useState<string>('0');
  const [endTime, setEndTime] = useState<string>('1');
  const [interval, setInterval] = useState<string>('1');
  const [frameFormat, setFrameFormat] = useState<'png' | 'jpg'>('png');
  
  // Extracted frames
  const [extractedFrames, setExtractedFrames] = useState<ExtractedFrame[]>([]);
  
  const videoRef = useRef<HTMLVideoElement>(null);
  const fileInputRef = useRef<HTMLInputElement>(null);

  // Get FFmpeg context
  const { ffmpeg, isLoaded: ffmpegLoaded, progress, setProgress } = useFFmpeg();

  // Update processing progress from FFmpeg context
  useEffect(() => {
    setProcessingProgress(progress);
  }, [progress]);

  // Clean up blob URLs when component unmounts or frames change
  useEffect(() => {
    return () => {
      extractedFrames.forEach(frame => {
        if (frame.blobUrl) {
          URL.revokeObjectURL(frame.blobUrl);
        }
      });
    };
  }, [extractedFrames]);

  // Handle file selection from SelectFile component
  const handleFileSelect = (file: File | FileList | null) => {
    // Return early if no file selected
    if (!file) {
      return;
    }
    
    // SelectFile ensures file is validated before calling this
    const selectedFile = file as File;

    setSelectedFile(selectedFile);
    
    // Create video URL for preview
    const url = URL.createObjectURL(selectedFile);
    setVideoUrl(url);
    setCurrentView('extracting');
    
    // Dispatch event to notify page about view change
    document.dispatchEvent(new CustomEvent('frameExtractorViewChange', {
      detail: { currentView: 'extracting' }
    }));
  };

  // Video file validation function
  const validateVideoFile = (file: File): boolean => {
    return file.type.startsWith('video/');
  };

  // Handle video loaded metadata
  const handleVideoLoaded = () => {
    if (videoRef.current) {
      setVideoDuration(videoRef.current.duration);
    }
  };

  // Convert time string (seconds) to number
  const parseTime = (timeStr: string): number => {
    const time = parseFloat(timeStr);
    return isNaN(time) ? 0 : Math.max(0, time);
  };

  // Format time for display
  const formatTime = (seconds: number): string => {
    const min = Math.floor(seconds / 60);
    const sec = Math.floor(seconds % 60);
    return `${min}:${sec.toString().padStart(2, '0')}`;
  };

  // Validate time inputs with stricter boundary checks
  const validateTimes = (): { valid: boolean; message?: string } => {
    if (videoDuration === 0) {
      return { valid: false, message: 'Video duration not available. Please wait for video to load.' };
    }

    if (extractionMode === 'single') {
      const time = parseTime(singleTime);
      if (time < 0) {
        return { valid: false, message: 'Time cannot be negative' };
      }
      if (time > videoDuration) {
        return { valid: false, message: `Time cannot exceed video duration (${videoDuration.toFixed(1)}s)` };
      }
    } else {
      const start = parseTime(startTime);
      const end = parseTime(endTime);
      const intervalValue = parseFloat(interval) || 1;
      
      if (start < 0) {
        return { valid: false, message: 'Start time cannot be negative' };
      }
      if (start > videoDuration) {
        return { valid: false, message: `Start time cannot exceed video duration (${videoDuration.toFixed(1)}s)` };
      }
      if (end < 0) {
        return { valid: false, message: 'End time cannot be negative' };
      }
      if (end > videoDuration) {
        return { valid: false, message: `End time cannot exceed video duration (${videoDuration.toFixed(1)}s)` };
      }
      if (start >= end) {
        return { valid: false, message: 'Start time must be less than end time' };
      }
      if (intervalValue <= 0) {
        return { valid: false, message: 'Distance between frames must be greater than 0' };
      }
    }
    return { valid: true };
  };

  // Extract frames
  const handleExtractFrames = async () => {
    if (!ffmpeg || !ffmpeg.current || !ffmpegLoaded || !selectedFile) return;

    const validation = validateTimes();
    if (!validation.valid) {
      alert(validation.message);
      return;
    }

    setIsProcessing(true);
    setProgress(0);
    setExtractedFrames([]); // Clear previous frames

    try {
      let frames: ExtractedFrame[];

      if (extractionMode === 'single') {
        const time = parseTime(singleTime);
        const result = await extractFrames(ffmpeg.current, selectedFile, [time], frameFormat);
        frames = result;
      } else {
        const start = parseTime(startTime);
        const end = parseTime(endTime);
        const intervalSeconds = parseFloat(interval) || 1;
        // Use customizable interval for range extraction
        const result = await extractFramesInRange(ffmpeg.current, selectedFile, start, end, intervalSeconds, frameFormat);
        frames = result;
      }

      // Create blob URLs for display
      const framesWithUrls = frames.map(frame => ({
        ...frame,
        blobUrl: URL.createObjectURL(new Blob([frame.data], { 
          type: frameFormat === 'png' ? 'image/png' : 'image/jpeg' 
        }))
      }));

      setExtractedFrames(framesWithUrls);

    } catch (error) {
      console.error('Error extracting frames:', error);
      alert('Error extracting frames. Please try again.');
    } finally {
      setIsProcessing(false);
      setProgress(0);
    }
  };

  // Download frame
  const downloadFrame = (frame: ExtractedFrame) => {
    if (!frame.blobUrl) return;
    
    const a = document.createElement('a');
    a.href = frame.blobUrl;
    a.download = frame.filename;
    a.click();
  };

  // Download all frames as ZIP (only for multiple frames)
  const downloadAllFrames = async () => {
    if (extractedFrames.length <= 1) return;
    
    try {
      const zip = new JSZip();
      
      // Add each frame to the ZIP
      for (const frame of extractedFrames) {
        zip.file(frame.filename, frame.data);
      }
      
      // Generate ZIP file
      const zipBlob = await zip.generateAsync({ type: 'blob' });
      
      // Create download link
      const url = URL.createObjectURL(zipBlob);
      const a = document.createElement('a');
      a.href = url;
      a.download = `extracted-frames-${extractedFrames.length}-frames.zip`;
      a.click();
      
      // Clean up URL
      URL.revokeObjectURL(url);
    } catch (error) {
      console.error('Error creating ZIP file:', error);
      alert('Error creating ZIP file. Please try again.');
    }
  };

  // Reset extraction parameters to default values (but keep selected file)
  const resetExtraction = () => {
    setIsProcessing(false);
    setProcessingProgress(0);
    setExtractedFrames([]);
    setSingleTime('0');
    setStartTime('0');
    setEndTime('1');
    setInterval('1');
    setFrameFormat('png');
  };

  // Close and return to landing view (reset everything)
  const closeExtraction = () => {
    setSelectedFile(null);
    setVideoUrl('');
    setVideoDuration(0);
    setCurrentView('landing');
    setIsProcessing(false);
    setProcessingProgress(0);
    setExtractedFrames([]);
    setSingleTime('0');
    setStartTime('0');
    setEndTime('1');
    setInterval('1');
    setFrameFormat('png');
    
    // Dispatch event to notify page about view change
    document.dispatchEvent(new CustomEvent('frameExtractorViewChange', {
      detail: { currentView: 'landing' }
    }));
    
    if (fileInputRef.current) {
      fileInputRef.current.value = '';
    }
  };

  // Landing view for file selection
  if (currentView === 'landing') {
    return (
      <div>
        <SelectFile
          onFileSelect={handleFileSelect}
          validateFile={validateVideoFile}
          validationErrorMessage="Please select a valid video file."
        />
        
        {!ffmpegLoaded && (
          <div className="mt-4 text-sm text-yellow-600 text-center">
            Loading video processing engine...
          </div>
        )}
      </div>
    );
  }

  return (
    <div className="space-y-6 p-4">
      {/* Video Player and Controls Row */}
      <div className="grid grid-cols-1 lg:grid-cols-3 gap-6">
        {/* Video Section */}
        <div className="lg:col-span-2">
          <div className="bg-white rounded-lg shadow-sm border border-gray-200 overflow-hidden">
            <div className="video-container-custom bg-black">
              <video 
                ref={videoRef}
                className="w-full h-full object-contain" 
                controls 
                preload="metadata"
                src={videoUrl}
                onLoadedMetadata={handleVideoLoaded}
              >
                Your browser does not support the video tag.
              </video>
            </div>
            
            {/* Video Info Bar */}
            <div className="p-3 bg-gray-50 border-t border-gray-200">
              <div className="flex items-center justify-between">
                <div className="flex items-center gap-2">
                  <div className="text-sm font-medium text-gray-900 truncate max-w-[150px]">
                    {selectedFile?.name}
                  </div>
                  <div className="text-xs text-gray-500 bg-gray-100 px-2 py-1 rounded whitespace-nowrap">
                    {formatTime(videoDuration)} duration
                  </div>
                </div>
                <div className="text-xs text-gray-500">
                  {selectedFile && `${(selectedFile.size / (1024 * 1024)).toFixed(1)} MB`}
                </div>
              </div>
              <div className="mt-1 text-xs text-gray-600">
                Max duration: {videoDuration.toFixed(1)}s • Use times between 0 and {videoDuration.toFixed(1)} seconds
              </div>
            </div>
          </div>
        </div>

        {/* Controls Section */}
        <div className="lg:col-span-1">
          <div className="bg-white rounded-lg shadow-sm border border-gray-200 h-full">
            {/* Tab Header */}
            <div className="border-b border-gray-200">
              <div className="flex">
                <button 
                  onClick={() => setExtractionMode('single')}
                  className={`flex-1 px-4 py-3 text-sm font-medium border-b-2 transition-colors ${
                    extractionMode === 'single' 
                      ? 'border-teal-500 text-teal-600 bg-teal-50' 
                      : 'border-transparent text-gray-500 hover:text-gray-700 hover:border-gray-300'
                  }`}
                >
                  Single Time
                </button>
                <button 
                  onClick={() => setExtractionMode('range')}
                  className={`flex-1 px-4 py-3 text-sm font-medium border-b-2 transition-colors ${
                    extractionMode === 'range' 
                      ? 'border-teal-500 text-teal-600 bg-teal-50' 
                      : 'border-transparent text-gray-500 hover:text-gray-700 hover:border-gray-300'
                  }`}
                >
                  Time Range
                </button>
              </div>
            </div>

            {/* Tab Content */}
            <div className="p-4 h-full overflow-y-auto" style={{ maxHeight: 'calc(100vh - 200px)' }}>
              <div className="flex items-center justify-between mb-4">
                <h3 className="font-semibold text-gray-900">Extract Frames</h3>
                <div className="flex items-center gap-2">
                  <button 
                    onClick={resetExtraction}
                    className="text-sm text-gray-600 hover:text-gray-900 flex items-center gap-1"
                    title="Reset parameters to default"
                  >
                    <svg width="14" height="14" viewBox="0 0 24 24" fill="currentColor">
                      <path d="M17.65,6.35C16.2,4.9 14.21,4 12,4A8,8 0 0,0 4,12A8,8 0 0,0 12,20C15.73,20 18.84,17.45 19.73,14H17.65C16.83,16.33 14.61,18 12,18A6,6 0 0,1 6,12A6,6 0 0,1 12,6C13.66,6 15.14,6.69 16.22,7.78L13,11H20V4L17.65,6.35Z"/>
                    </svg>
                    Reset
                  </button>
                  <button 
                    onClick={closeExtraction}
                    className="text-sm text-gray-600 hover:text-gray-900 flex items-center justify-center w-6 h-6"
                    title="Close and select new file"
                  >
                    <svg width="14" height="14" viewBox="0 0 24 24" fill="currentColor">
                      <path d="M19,6.41L17.59,5L12,10.59L6.41,5L5,6.41L10.59,12L5,17.59L6.41,19L12,13.41L17.59,19L19,17.59L13.41,12L19,6.41Z"/>
                    </svg>
                  </button>
                </div>
              </div>

              {extractionMode === 'single' ? (
                /* Single Time Tab */
                <div className="space-y-4">
                  <div>
                    <label className="block text-sm font-medium text-gray-700 mb-2">
                      Time (seconds)
                    </label>
                    <input
                      type="number"
                      value={singleTime}
                      onChange={(e) => setSingleTime(e.target.value)}
                      min="0"
                      max={videoDuration.toString()}
                      step="0.1"
                      className="w-full px-3 py-2 border border-gray-300 rounded-md focus:ring-teal-500 focus:border-teal-500"
                      placeholder="0"
                    />
                  </div>

                  {/* Frame Format Selection */}
                  <div>
                    <label className="block text-sm font-medium text-gray-700 mb-2">Frame Format</label>
                    <div className="flex gap-2">
                      <button
                        onClick={() => setFrameFormat('png')}
                        className={`flex-1 px-3 py-2 text-sm rounded-md border ${
                          frameFormat === 'png' 
                            ? 'bg-teal-50 border-teal-300 text-teal-700' 
                            : 'bg-white border-gray-300 text-gray-700 hover:bg-gray-50'
                        }`}
                      >
                        PNG
                      </button>
                      <button
                        onClick={() => setFrameFormat('jpg')}
                        className={`flex-1 px-3 py-2 text-sm rounded-md border ${
                          frameFormat === 'jpg' 
                            ? 'bg-teal-50 border-teal-300 text-teal-700' 
                            : 'bg-white border-gray-300 text-gray-700 hover:bg-gray-50'
                        }`}
                      >
                        JPG
                      </button>
                    </div>
                  </div>

                  {/* Extract Button */}
                  <button
                    onClick={handleExtractFrames}
                    disabled={isProcessing || !ffmpegLoaded}
                    className="w-full bg-white hover:bg-gray-50 disabled:bg-gray-200 text-gray-900 border-2 border-gray-900 disabled:border-gray-400 disabled:text-gray-500 font-medium py-3 px-4 rounded-lg transition-colors flex items-center justify-center gap-2"
                  >
                    {isProcessing ? (
                      <>
                        <Loading className="w-4 h-4" />
                        Extracting... {processingProgress}%
                      </>
                    ) : (
                      <>
                        <svg width="16" height="16" viewBox="0 0 24 24" fill="currentColor">
                          <path d="M5,20H19V18H5M19,9H15V3H9V9H5L12,16L19,9Z"/>
                        </svg>
                        Extract Frames
                      </>
                    )}
                  </button>
                </div>
              ) : (
                /* Time Range Tab */
                <div className="space-y-4">
                  <div>
                    <label className="block text-sm font-medium text-gray-700 mb-1">
                      Start Time (seconds)
                    </label>
                    <input
                      type="number"
                      value={startTime}
                      onChange={(e) => setStartTime(e.target.value)}
                      min="0"
                      max={videoDuration.toString()}
                      step="0.1"
                      className="w-full px-3 py-2 border border-gray-300 rounded-md focus:ring-teal-500 focus:border-teal-500"
                      placeholder="e.g., 0"
                    />
                  </div>
                  <div>
                    <label className="block text-sm font-medium text-gray-700 mb-1">
                      End Time (seconds)
                    </label>
                    <input
                      type="number"
                      value={endTime}
                      onChange={(e) => setEndTime(e.target.value)}
                      min="0"
                      max={videoDuration.toString()}
                      step="0.1"
                      className="w-full px-3 py-2 border border-gray-300 rounded-md focus:ring-teal-500 focus:border-teal-500"
                      placeholder="e.g., 1"
                    />
                  </div>
                  <div>
                    <label className="block text-sm font-medium text-gray-700 mb-1">
                      Distance between frames (seconds)
                    </label>
                    <input
                      type="number"
                      value={interval}
                      onChange={(e) => setInterval(e.target.value)}
                      min="0.1"
                      step="0.1"
                      className="w-full px-3 py-2 border border-gray-300 rounded-md focus:ring-teal-500 focus:border-teal-500"
                      placeholder="1"
                    />
                  </div>

                  {/* Frame Format Selection */}
                  <div>
                    <label className="block text-sm font-medium text-gray-700 mb-2">Frame Format</label>
                    <div className="flex gap-2">
                      <button
                        onClick={() => setFrameFormat('png')}
                        className={`flex-1 px-3 py-2 text-sm rounded-md border ${
                          frameFormat === 'png' 
                            ? 'bg-teal-50 border-teal-300 text-teal-700' 
                            : 'bg-white border-gray-300 text-gray-700 hover:bg-gray-50'
                        }`}
                      >
                        PNG
                      </button>
                      <button
                        onClick={() => setFrameFormat('jpg')}
                        className={`flex-1 px-3 py-2 text-sm rounded-md border ${
                          frameFormat === 'jpg' 
                            ? 'bg-teal-50 border-teal-300 text-teal-700' 
                            : 'bg-white border-gray-300 text-gray-700 hover:bg-gray-50'
                        }`}
                      >
                        JPG
                      </button>
                    </div>
                  </div>

                  {/* Extract Button */}
                  <button
                    onClick={handleExtractFrames}
                    disabled={isProcessing || !ffmpegLoaded}
                    className="w-full bg-white hover:bg-gray-50 disabled:bg-gray-200 text-gray-900 border-2 border-gray-900 disabled:border-gray-400 disabled:text-gray-500 font-medium py-3 px-4 rounded-lg transition-colors flex items-center justify-center gap-2"
                  >
                    {isProcessing ? (
                      <>
                        <Loading className="w-4 h-4" />
                        Extracting... {processingProgress}%
                      </>
                    ) : (
                      <>
                        <svg width="16" height="16" viewBox="0 0 24 24" fill="currentColor">
                          <path d="M5,20H19V18H5M19,9H15V3H9V9H5L12,16L19,9Z"/>
                        </svg>
                        Extract Frames
                      </>
                    )}
                  </button>
                </div>
              )}
            </div>
          </div>
        </div>
      </div>

      {/* Extracted Frames Section */}
      {extractedFrames.length > 0 && (
        <div className="bg-white rounded-lg shadow-sm border border-gray-200 p-6">
          <div className="flex items-center justify-between mb-4">
            <h3 className="text-lg font-semibold text-gray-900">
              Extracted Frames ({extractedFrames.length})
            </h3>
            {extractedFrames.length > 1 && (
              <button
                onClick={downloadAllFrames}
                className="bg-white hover:bg-gray-50 text-gray-900 border-2 border-gray-900 text-sm font-medium py-2 px-4 rounded-md transition-colors flex items-center gap-2"
              >
                <svg width="16" height="16" viewBox="0 0 24 24" fill="currentColor">
                  <path d="M14,2H6A2,2 0 0,0 4,4V20A2,2 0 0,0 6,22H13L20,15V8L14,2M14,3.5L18.5,8H14V3.5M14,9H19V14H12V21H6A1,1 0 0,1 5,20V4A1,1 0 0,1 6,3H13V9Z"/>
                </svg>
                Download All ({extractedFrames.length} frames)
              </button>
            )}
          </div>
          <div className="grid grid-cols-1 sm:grid-cols-2 gap-4">
            {extractedFrames.map((frame, index) => (
              <div key={index} className="border border-gray-200 rounded-lg overflow-hidden">
                <div className="aspect-video bg-gray-100">
                  {frame.blobUrl && (
                    <img
                      src={frame.blobUrl}
                      alt={`Frame at ${formatTime(frame.time)}`}
                      className="w-full h-full object-cover"
                    />
                  )}
                </div>
                <div className="p-3">
                  <div className="text-sm font-medium text-gray-900 mb-1">
                    {formatTime(frame.time)}
                  </div>
                  <div className="text-xs text-gray-500 mb-2">
                    {frame.filename}
                  </div>
                  <button
                    onClick={() => downloadFrame(frame)}
                    className="w-full bg-white hover:bg-gray-50 text-gray-900 border-2 border-gray-900 text-sm font-medium py-2 px-3 rounded-md transition-colors flex items-center justify-center gap-1"
                  >
                    <svg width="14" height="14" viewBox="0 0 24 24" fill="currentColor">
                      <path d="M5,20H19V18H5M19,9H15V3H9V9H5L12,16L19,9Z"/>
                    </svg>
                    Download
                  </button>
                </div>
              </div>
            ))}
          </div>
        </div>
      )}
    </div>
  );
};

// Main FrameExtractor component with FFmpegProvider
const FrameExtractor = () => {
  return (
    <FfmpegProvider>
      <FrameExtractorContent />
    </FfmpegProvider>
  );
};

export default FrameExtractor;<|MERGE_RESOLUTION|>--- conflicted
+++ resolved
@@ -4,11 +4,8 @@
 import { SelectFile } from './SelectFile';
 import { extractFrames, extractFramesInRange } from '../FFmpegUtils/extractFrames';
 import Loading from './Loading';
-<<<<<<< HEAD
 import ControlPanel, { type Tab } from './ControlPanel';
-=======
 import JSZip from 'jszip';
->>>>>>> 9e2068c4
 
 interface ExtractedFrame {
   time: number;
