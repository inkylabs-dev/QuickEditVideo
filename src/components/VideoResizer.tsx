import { useState, useEffect, useRef } from 'preact/hooks';
import type { JSX } from 'preact';
import { FfmpegProvider, useFFmpeg } from '../FFmpegCore';
import { fetchFile } from '@ffmpeg/util';
<<<<<<< HEAD
import ControlPanel from './ControlPanel';
=======
import { SelectFile } from './SelectFile';
>>>>>>> 9e2068c4

const VideoResizerContent = () => {
	const [currentView, setCurrentView] = useState<'landing' | 'resizing'>('landing');
	const [selectedFile, setSelectedFile] = useState<File | null>(null);
	const [videoUrl, setVideoUrl] = useState<string>('');
	const [videoDuration, setVideoDuration] = useState<number>(0);
	const [originalWidth, setOriginalWidth] = useState<number>(0);
	const [originalHeight, setOriginalHeight] = useState<number>(0);
	const [scale, setScale] = useState<number>(100);
	const [newWidth, setNewWidth] = useState<number>(0);
	const [newHeight, setNewHeight] = useState<number>(0);
	const [isProcessing, setIsProcessing] = useState<boolean>(false);
	const [processingProgress, setProcessingProgress] = useState<number>(0);
	const [isPlaying, setIsPlaying] = useState<boolean>(false);
	const [originalFormat, setOriginalFormat] = useState<string>('mp4');
	
	const videoRef = useRef<HTMLVideoElement>(null);

	// Get FFmpeg context
	const { ffmpeg, isLoaded: ffmpegLoaded, progress, setProgress } = useFFmpeg();

	// Update processing progress from FFmpeg context
	useEffect(() => {
		setProcessingProgress(progress);
	}, [progress]);

	// Handle file selection from SelectFile component
	const handleFileSelect = (file: File | FileList | null) => {
		// Return early if no file selected
		if (!file) {
			return;
		}
		
		// SelectFile ensures file is validated before calling this
		const selectedFile = file as File;

		setSelectedFile(selectedFile);
		
		// Detect original format from file extension
		const fileExtension = selectedFile.name.split('.').pop()?.toLowerCase() || '';
		const detectedFormat = fileExtension === 'mov' ? 'mov' : 
							  fileExtension === 'mkv' ? 'mkv' :
							  fileExtension === 'avi' ? 'avi' :
							  fileExtension === 'webm' ? 'webm' :
							  'mp4'; // default to mp4
		
		setOriginalFormat(detectedFormat);
		
		const url = URL.createObjectURL(selectedFile);
		setVideoUrl(url);
		setCurrentView('resizing');
		
		// Dispatch event to notify page about view change
		document.dispatchEvent(new CustomEvent('videoResizerViewChange', {
			detail: { currentView: 'resizing' }
		}));
	};

	// Video file validation function
	const validateVideoFile = (file: File): boolean => {
		return file.type.startsWith('video/');
	};

	// Handle video metadata loaded
	const handleVideoLoaded = () => {
		if (videoRef.current) {
			const duration = videoRef.current.duration;
			const width = videoRef.current.videoWidth;
			const height = videoRef.current.videoHeight;
			
			setVideoDuration(duration);
			setOriginalWidth(width);
			setOriginalHeight(height);
			setNewWidth(width);
			setNewHeight(height);
			setScale(100);
		}
	};

	// Utility functions
	const formatTime = (seconds: number): string => {
		const min = Math.floor(seconds / 60);
		const sec = Math.floor(seconds % 60);
		return `${min.toString().padStart(2, '0')}:${sec.toString().padStart(2, '0')}`;
	};

	// Handle scale change
	const handleScaleChange = (newScale: number) => {
		setScale(newScale);
		const scaleRatio = newScale / 100;
		setNewWidth(Math.round(originalWidth * scaleRatio));
		setNewHeight(Math.round(originalHeight * scaleRatio));
	};

	// Handle width change
	const handleWidthChange = (width: number) => {
		if (width > 0 && originalWidth > 0) {
			setNewWidth(width);
			const aspectRatio = originalHeight / originalWidth;
			const calculatedHeight = Math.round(width * aspectRatio);
			setNewHeight(calculatedHeight);
			const newScale = Math.round((width / originalWidth) * 100);
			setScale(newScale);
		}
	};

	// Handle height change
	const handleHeightChange = (height: number) => {
		if (height > 0 && originalHeight > 0) {
			setNewHeight(height);
			const aspectRatio = originalWidth / originalHeight;
			const calculatedWidth = Math.round(height * aspectRatio);
			setNewWidth(calculatedWidth);
			const newScale = Math.round((height / originalHeight) * 100);
			setScale(newScale);
		}
	};

	// Reset resize to original dimensions
	const resetResize = () => {
		setScale(100);
		setNewWidth(originalWidth);
		setNewHeight(originalHeight);
	};

	// Close and return to landing view
	const closeResizer = () => {
		setCurrentView('landing');
		// Dispatch event to notify page about view change
		document.dispatchEvent(new CustomEvent('videoResizerViewChange', {
			detail: { currentView: 'landing' }
		}));
	};

	// Resize and download video
	const resizeVideo = async () => {
		if (!ffmpeg?.current || !ffmpegLoaded || !selectedFile) return;

		setIsProcessing(true);
		setProgress(0);

		try {
			const inputExt = selectedFile.name.split('.').pop();
			const inputFile = `input.${inputExt}`;
			const outputFile = `${selectedFile.name.split('.')[0]}_resized.${originalFormat}`;

			await ffmpeg.current.writeFile(inputFile, await fetchFile(selectedFile));

			// Get MIME type for the output format
			const getMimeType = (fmt: string): string => {
				switch (fmt) {
					case 'mov': return 'video/quicktime';
					case 'mkv': return 'video/x-matroska';
					case 'avi': return 'video/x-msvideo';
					case 'webm': return 'video/webm';
					default: return 'video/mp4';
				}
			};

			// Use FFmpeg scale filter to resize
			await ffmpeg.current.exec([
				'-i', inputFile,
				'-vf', `scale=${newWidth}:${newHeight}`,
				'-c:a', 'copy', // Copy audio without re-encoding
				outputFile
			]);

			const data = await ffmpeg.current.readFile(outputFile);
			const blob = new Blob([data.buffer], { type: getMimeType(originalFormat) });
			
			// Download file
			const a = document.createElement('a');
			a.href = URL.createObjectURL(blob);
			a.download = outputFile;
			a.click();
			URL.revokeObjectURL(a.href);

			// Cleanup would be handled automatically by the new FFmpeg API

		} catch (error) {
			console.error('Error resizing video:', error);
			alert('Error processing video. Please try again.');
		} finally {
			setIsProcessing(false);
			setProgress(0);
		}
	};

	// Play/Pause video
	const togglePlayPause = () => {
		if (videoRef.current) {
			if (videoRef.current.paused) {
				videoRef.current.play();
				setIsPlaying(true);
			} else {
				videoRef.current.pause();
				setIsPlaying(false);
			}
		}
	};

	if (currentView === 'landing') {
		return (
			<SelectFile
				onFileSelect={handleFileSelect}
				validateFile={validateVideoFile}
				validationErrorMessage="Please select a valid video file."
			/>
		);
	}

	return (
		<div className="space-y-6 p-4">
			{/* Video Player and Controls Row */}
			<div className="grid grid-cols-1 lg:grid-cols-3 gap-6">
				{/* Video Section */}
				<div className="lg:col-span-2">
					<div className="bg-white rounded-lg shadow-sm border border-gray-200 overflow-hidden">
						<div className="video-container-custom bg-black">
							<video 
								ref={videoRef}
								className="w-full h-full object-contain" 
								controls 
								preload="metadata"
								src={videoUrl}
								onLoadedMetadata={handleVideoLoaded}
								onPlay={() => setIsPlaying(true)}
								onPause={() => setIsPlaying(false)}
							>
								Your browser does not support the video tag.
							</video>
						</div>
						
						{/* Video Info Bar */}
						<div className="p-3 border-t border-gray-200">
							<div className="flex items-center gap-2">
								<div className="text-sm font-medium text-gray-900 truncate max-w-[150px]">
									{selectedFile?.name}
								</div>
								<div className="text-xs text-gray-500 bg-gray-100 px-2 py-1 rounded whitespace-nowrap">
									{originalWidth}×{originalHeight} → {newWidth}×{newHeight}
								</div>
							</div>
						</div>
					</div>
				</div>

				{/* Controls Section */}
				<div className="lg:col-span-1">
					<ControlPanel
						title="Resize Controls"
						onReset={resetResize}
						onClose={closeResizer}
						resetTitle="Reset to original dimensions"
						closeTitle="Choose different video"
					>

						{/* Scale Controls */}
						<div className="space-y-4 mb-6">
							<div>
								<label className="block text-sm font-medium text-gray-700 mb-2">Scale</label>
								<div className="flex items-center gap-3">
									<input 
										type="range" 
										min="10" 
										max="200" 
										step="5"
										value={scale}
										onChange={(e) => handleScaleChange(parseInt(e.target.value))}
										className="range-slider flex-1"
									/>
									<div className="text-sm font-medium text-gray-900 min-w-[60px]">{scale}%</div>
								</div>
							</div>
							
							<div>
								<label className="block text-sm font-medium text-gray-700 mb-2">Width</label>
								<div className="flex items-center">
									<input 
										type="number" 
										min="1" 
										max="7680"
										value={newWidth}
										onChange={(e) => handleWidthChange(parseInt(e.target.value) || 0)}
										className="w-full px-3 py-2 border border-gray-300 rounded-lg text-sm focus:ring-2 focus:ring-teal-500 focus:border-teal-500"
									/>
									<span className="ml-2 text-sm text-gray-500 flex-shrink-0">px</span>
								</div>
							</div>
							
							<div>
								<label className="block text-sm font-medium text-gray-700 mb-2">Height</label>
								<div className="flex items-center">
									<input 
										type="number" 
										min="1" 
										max="4320"
										value={newHeight}
										onChange={(e) => handleHeightChange(parseInt(e.target.value) || 0)}
										className="w-full px-3 py-2 border border-gray-300 rounded-lg text-sm focus:ring-2 focus:ring-teal-500 focus:border-teal-500"
									/>
									<span className="ml-2 text-sm text-gray-500 flex-shrink-0">px</span>
								</div>
							</div>
						</div>

						{/* Action Buttons */}
						<div className="space-y-3">
							<button 
								onClick={togglePlayPause}
								className="flex items-center gap-2 px-4 py-2 bg-white hover:bg-gray-50 text-gray-900 border-2 border-gray-900 transition-colors w-full justify-center"
							>
								{isPlaying ? 
									<svg width="16" height="16" viewBox="0 0 24 24" fill="currentColor">
										<path d="M6,4V20H10V4H6M14,4V20H18V4H14Z"/>
									</svg> :
									<svg width="16" height="16" viewBox="0 0 24 24" fill="currentColor">
										<path d="M8,5.14V19.14L19,12.14L8,5.14Z"/>
									</svg>
								}
								{isPlaying ? 'Pause' : 'Play'}
							</button>
							
							<button 
								onClick={resizeVideo}
								disabled={isProcessing || !ffmpegLoaded}
								className="flex items-center justify-center gap-2 px-4 py-3 bg-white hover:bg-gray-50 text-gray-900 border-2 border-gray-900 font-medium transition-colors disabled:bg-gray-200 disabled:border-gray-400 disabled:text-gray-500 disabled:cursor-not-allowed shadow-sm w-full"
							>
								{isProcessing ? 
									<div className="flex items-center gap-2">
										<svg className="progress-ring w-4 h-4" viewBox="0 0 24 24">
											<circle cx="12" cy="12" r="10" stroke="currentColor" strokeWidth="2" fill="none" strokeLinecap="round"
												style={{ strokeDashoffset: 251.2 - (processingProgress / 100) * 251.2 }} />
										</svg>
										<span>Processing {processingProgress}%</span>
									</div> :
									ffmpegLoaded ? 
										<div className="flex items-center gap-2">
											<svg width="16" height="16" viewBox="0 0 24 24" fill="currentColor">
												<path d="M5,20H19V18H5M19,9H15V3H9V9H5L12,16L19,9Z"/>
											</svg>
											Download {originalFormat.toUpperCase()}
										</div> :
										'Loading...'
								}
							</button>
						</div>
					</ControlPanel>
				</div>
			</div>

			{/* Dimensions Info Section */}
			<div className="w-full">
				<div className="bg-white rounded-lg shadow-sm border border-gray-200 p-4">
					<h3 className="font-semibold text-gray-900 mb-4">Resize Information</h3>
					
					<div className="grid grid-cols-1 md:grid-cols-3 gap-4 text-sm">
						<div className="text-center">
							<div className="text-gray-600 mb-1">Original</div>
							<div className="font-medium text-gray-900">{originalWidth} × {originalHeight}</div>
						</div>
						<div className="text-center">
							<div className="text-gray-600 mb-1">New Size</div>
							<div className="font-medium text-teal-600">{newWidth} × {newHeight}</div>
						</div>
						<div className="text-center">
							<div className="text-gray-600 mb-1">Scale Factor</div>
							<div className="font-medium text-gray-900">{scale}%</div>
						</div>
					</div>
				</div>
			</div>
		</div>
	);
};

// Main VideoResizer component with FFmpegProvider
const VideoResizer = () => {
	return (
		<FfmpegProvider>
			<VideoResizerContent />
		</FfmpegProvider>
	);
};

export default VideoResizer;<|MERGE_RESOLUTION|>--- conflicted
+++ resolved
@@ -2,11 +2,8 @@
 import type { JSX } from 'preact';
 import { FfmpegProvider, useFFmpeg } from '../FFmpegCore';
 import { fetchFile } from '@ffmpeg/util';
-<<<<<<< HEAD
 import ControlPanel from './ControlPanel';
-=======
 import { SelectFile } from './SelectFile';
->>>>>>> 9e2068c4
 
 const VideoResizerContent = () => {
 	const [currentView, setCurrentView] = useState<'landing' | 'resizing'>('landing');
